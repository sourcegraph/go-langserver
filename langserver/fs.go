--- conflicted
+++ resolved
@@ -79,7 +79,6 @@
 }
 
 func (h *HandlerShared) FilePath(uri string) string {
-<<<<<<< HEAD
 	var path = uriToPath(uri)
 	if h.useOSFS {
 		if runtime.GOOS == "windows" {
@@ -88,28 +87,12 @@
 		if !filepath.IsAbs(path) {
 			panic(fmt.Sprintf("bad uri %q (path %q MUST be absolute)", uri, path))
 		}
-		if strings.ContainsRune(path, filepath.ListSeparator) {
-			panic(fmt.Sprintf("bad uri %q (path %q MUST NOT contain '%q')", uri, path, filepath.ListSeparator))
-		}
 	} else {
 		if !strings.HasPrefix(path, "/") {
 			panic(fmt.Sprintf("bad uri %q (path %q MUST have leading slash; it can't be relative)", uri, path))
 		}
-		if strings.Contains(path, ":") {
-			panic(fmt.Sprintf("bad uri %q (path %q MUST NOT contain ':')", uri, path))
-		}
-	}
-	if strings.Contains(path, "@") {
-		panic(fmt.Sprintf("bad uri %q (path %q MUST NOT contain '@')", uri, path))
 	}
 	return normalizePath(path)
-=======
-	path := strings.TrimPrefix(uri, "file://")
-	if !strings.HasPrefix(path, "/") {
-		panic(fmt.Sprintf("bad uri %q (path %q MUST have leading slash; it can't be relative)", uri, path))
-	}
-	return path
->>>>>>> a4cbbc2e
 }
 
 func (h *HandlerShared) readFile(ctx context.Context, uri string) ([]byte, error) {
