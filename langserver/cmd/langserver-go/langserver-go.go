--- conflicted
+++ resolved
@@ -7,16 +7,13 @@
 	"io"
 	"log"
 	"net"
-    "net/http"
+	"net/http"
 	"os"
-    "golang.org/x/net/websocket"
+
+	"golang.org/x/net/websocket"
 
 	"github.com/sourcegraph/go-langserver/langserver"
 	"github.com/sourcegraph/jsonrpc2"
-<<<<<<< HEAD
-	"github.com/sourcegraph/go-langserver/langserver"
-=======
->>>>>>> 08f9683e
 )
 
 var (
@@ -73,22 +70,13 @@
 		}
 
 	case "ws":
-        var sockets = make(map[string]*websocket.Conn)
-
-		log.Println("langserver-go: ws - started")
-        handler := websocket.Handler(func (ws *websocket.Conn) {
-
-            id := ws.RemoteAddr().String() + "-" + ws.Request().RemoteAddr + "-" + ws.Request().UserAgent()
-            sockets[id] = ws
-            log.Println(id, "is waiting")
-            <-jsonrpc2.NewConn(context.Background(), ws, langserver.NewHandler(), connOpt...).DisconnectNotify()
-
-            log.Println(id, "is finished")
-        })
-        http.Handle("/echo", handler)
-        err := http.ListenAndServe(*addr, nil)
-	    log.Println("langserver-go: ws - ended")        
-        return err
+		handler := websocket.Handler(func(ws *websocket.Conn) {
+			<-jsonrpc2.NewConn(context.Background(), ws, langserver.NewHandler(), connOpt...).DisconnectNotify()
+		})
+		log.Println("langserver-go: websocket listening on", *addr)
+		http.Handle("/ws", handler)
+		err := http.ListenAndServe(*addr, nil)
+		return err
 
 	case "stdio":
 		log.Println("langserver-go: reading on stdin, writing on stdout")
