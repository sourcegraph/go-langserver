--- conflicted
+++ resolved
@@ -36,14 +36,6 @@
 		copy := build.Default
 		bctx = &copy
 	}
-<<<<<<< HEAD
-	//log.Printf("langserver-go: defaultBuildContext - bctx: %+v", bctx)
-	//log.Printf("langserver-go: defaultBuildContext - h.init: %+v", h.init)
-
-	return bctx
-}
-=======
->>>>>>> c5afca6c
 
 	h.Mu.Lock()
 	fs := h.FS
