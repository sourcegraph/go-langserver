package langserver

import (
<<<<<<< HEAD
	"net/url"
=======
	"fmt"
	"log"
>>>>>>> 504135de
	"os"
	"runtime"
	"strings"
)

func PathHasPrefix(s, prefix string) bool {
	var prefixSlash string
	if prefix != "" && !strings.HasSuffix(prefix, string(os.PathSeparator)) {
		prefixSlash = prefix + string(os.PathSeparator)
	}
	return s == prefix || strings.HasPrefix(s, prefixSlash)
}

func PathTrimPrefix(s, prefix string) string {
	if s == prefix {
		return ""
	}
	if !strings.HasSuffix(prefix, string(os.PathSeparator)) {
		prefix += string(os.PathSeparator)
	}
	return strings.TrimPrefix(s, prefix)
}

func pathEqual(a, b string) bool {
	return PathTrimPrefix(a, b) == ""
}

// IsVendorDir tells if the specified directory is a vendor directory.
func IsVendorDir(dir string) bool {
	return strings.HasPrefix(dir, "vendor/") || strings.Contains(dir, "/vendor/")
}

<<<<<<< HEAD
// isUri tells if s denotes an URI
func isUri(s string) bool {
	return strings.HasPrefix(s, "file://")
}

// pathToUri converts given path to file URI
func pathToUri(path string) string {
	prefix := "file://"
	if !strings.HasPrefix(path, "/") {
		// On Windows there should be triple slash
		prefix += "/"
	}
	path = slashPath(path)
	// encoding URI components
	// TODO: wait for net/url: PathEscape, PathUnescape
	// see https://github.com/golang/go/commit/7e2bf952a905f16a17099970392ea17545cdd193
	components := strings.Split(path, "/")
	for i, _ := range components {
		components[i] = url.QueryEscape(components[i])
	}
	return prefix + strings.Join(components, "/")
}

// uriToPath converts given file URI to path
func uriToPath(uri string) string {
	if isUri(uri) {
		path := strings.TrimPrefix(uri, "file://")
		// On Windows, VS Code sends "file:///c%3A/..."
		if unescaped, err := url.QueryUnescape(path); err == nil {
			path = unescaped
		}
		// checking if we have a Windows-style URL such as file:///C:/
		// if so, removing leading slash
		if len(path) > 2 && path[0] == '/' && path[2] == ':' {
			path = path[1:]
		}
		return path
	}
	return uri
}

// slashPath converts path to use slashes as component separators. Doesn't affect Unix-style paths,
// only Windows-style paths (rune ':' ...) being converted to use slashes
func slashPath(p string) string {
	if len(p) > 2 && p[1] == ':' {
		return strings.Replace(p, "\\", "/", -1)
	}
	return p
=======
// panicf takes the return value of recover() and outputs data to the log with
// the stack trace appended. Arguments are handled in the manner of
// fmt.Printf. Arguments should format to a string which identifies what the
// panic code was doing. Returns a non-nil error if it recovered from a panic.
func panicf(r interface{}, format string, v ...interface{}) error {
	if r != nil {
		// Same as net/http
		const size = 64 << 10
		buf := make([]byte, size)
		buf = buf[:runtime.Stack(buf, false)]
		id := fmt.Sprintf(format, v...)
		log.Printf("panic serving %s: %v\n%s", id, r, string(buf))
		return fmt.Errorf("unexpected panic: %v", r)
	}
	return nil
>>>>>>> 504135de
}<|MERGE_RESOLUTION|>--- conflicted
+++ resolved
@@ -1,12 +1,9 @@
 package langserver
 
 import (
-<<<<<<< HEAD
-	"net/url"
-=======
 	"fmt"
 	"log"
->>>>>>> 504135de
+	"net/url"
 	"os"
 	"runtime"
 	"strings"
@@ -39,7 +36,6 @@
 	return strings.HasPrefix(dir, "vendor/") || strings.Contains(dir, "/vendor/")
 }
 
-<<<<<<< HEAD
 // isUri tells if s denotes an URI
 func isUri(s string) bool {
 	return strings.HasPrefix(s, "file://")
@@ -88,7 +84,8 @@
 		return strings.Replace(p, "\\", "/", -1)
 	}
 	return p
-=======
+}
+
 // panicf takes the return value of recover() and outputs data to the log with
 // the stack trace appended. Arguments are handled in the manner of
 // fmt.Printf. Arguments should format to a string which identifies what the
@@ -104,5 +101,4 @@
 		return fmt.Errorf("unexpected panic: %v", r)
 	}
 	return nil
->>>>>>> 504135de
 }