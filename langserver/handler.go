package langserver

import (
	"context"
	"encoding/json"
	"errors"
	"fmt"
	"log"
	"path/filepath"
	"runtime"
	"strconv"
	"sync"
	"time"

	"golang.org/x/tools/refactor/importgraph"

	opentracing "github.com/opentracing/opentracing-go"
	"github.com/opentracing/opentracing-go/ext"

	"github.com/sourcegraph/go-langserver/pkg/lsp"
	"github.com/sourcegraph/go-langserver/pkg/lspext"
	"github.com/sourcegraph/jsonrpc2"
)

// NewHandler creates a Go language server handler.
func NewHandler() jsonrpc2.Handler {
	return jsonrpc2.HandlerWithError((&LangHandler{
		HandlerShared: &HandlerShared{},
	}).handle)
}

// LangHandler is a Go language server LSP/JSON-RPC handler.
type LangHandler struct {
	mu sync.Mutex
	HandlerCommon
	*HandlerShared
	init *InitializeParams // set by "initialize" request

	// cached symbols
	pkgSymCacheMu sync.Mutex
	pkgSymCache   map[string][]lsp.SymbolInformation

	// cached typechecking results
	cache map[typecheckKey]*typecheckResult

	// cache the reverse import graph
	importGraphOnce sync.Once
	importGraph     importgraph.Graph
}

// reset clears all internal state in h.
func (h *LangHandler) reset(init *InitializeParams) error {
	h.mu.Lock()
	defer h.mu.Unlock()
	if err := h.HandlerCommon.Reset(init.RootPath); err != nil {
		return err
	}
	if !h.HandlerShared.Shared {
		// Only reset the shared data if this lang server is running
		// by itself.
		if err := h.HandlerShared.Reset(init.RootPath, !init.NoOSFileSystemAccess); err != nil {
			return err
		}
	}
	h.init = init
	h.resetCaches(false)
	return nil
}

func (h *LangHandler) resetCaches(lock bool) {
	if lock {
		h.mu.Lock()
	}
	h.cache = map[typecheckKey]*typecheckResult{}
	h.importGraphOnce = sync.Once{}
	h.importGraph = nil
	if lock {
		h.mu.Unlock()
	}

	if lock {
		h.pkgSymCacheMu.Lock()
	}
	h.pkgSymCache = nil
	if lock {
		h.pkgSymCacheMu.Unlock()
	}
}

// handle implements jsonrpc2.Handler.
func (h *LangHandler) handle(ctx context.Context, conn *jsonrpc2.Conn, req *jsonrpc2.Request) (result interface{}, err error) {
	return h.Handle(ctx, conn, req)
}

// Handle implements jsonrpc2.Handler, except conn is an interface
// type for testability. The handle method implements jsonrpc2.Handler
// exactly.
func (h *LangHandler) Handle(ctx context.Context, conn JSONRPC2Conn, req *jsonrpc2.Request) (result interface{}, err error) {
	// Prevent any uncaught panics from taking the entire server down.
	defer func() {
		if r := recover(); r != nil {
			err = fmt.Errorf("unexpected panic: %v", r)

			// Same as net/http
			const size = 64 << 10
			buf := make([]byte, size)
			buf = buf[:runtime.Stack(buf, false)]
			log.Printf("panic serving %v: %v\n%s", req.Method, r, buf)
			return
		}
	}()

	h.mu.Lock()
	if req.Method != "initialize" && h.init == nil {
		h.mu.Unlock()
		return nil, errors.New("server must be initialized")
	}
	h.mu.Unlock()
	if err := h.CheckReady(); err != nil {
		if req.Method == "exit" {
			err = nil
		}
		return nil, err
	}

	if conn, ok := conn.(*jsonrpc2.Conn); ok && conn != nil {
		h.InitTracer(conn)
	}
	span, ctx, err := h.SpanForRequest(ctx, "lang", req, opentracing.Tags{"mode": "go"})
	if err != nil {
		return nil, err
	}
	defer func() {
		if err != nil {
			ext.Error.Set(span, true)
			span.LogEvent(fmt.Sprintf("error: %v", err))
		}
		span.Finish()
	}()

	switch req.Method {
	case "initialize":
		if h.init != nil {
			return nil, errors.New("language server is already initialized")
		}
		if req.Params == nil {
			return nil, &jsonrpc2.Error{Code: jsonrpc2.CodeInvalidParams}
		}
		var params InitializeParams
		if err := json.Unmarshal(*req.Params, &params); err != nil {
			return nil, err
		}

<<<<<<< HEAD
		// Assume it's a file path if no the URI has no scheme.
		if filepath.IsAbs(params.RootPath) {
			params.RootPath = pathToURI(params.RootPath)
=======
		// HACK: RootPath is not a URI, but historically we treated it
		// as such. Convert it to a file URI
		if !strings.HasPrefix(params.RootPath, "file://") {
			params.RootPath = "file://" + params.RootPath
>>>>>>> a4cbbc2e
		}

		if err := h.reset(&params); err != nil {
			return nil, err
		}

		// PERF: Kick off a workspace/symbol in the background to warm up the server
		if yes, _ := strconv.ParseBool(envWarmupOnInitialize); yes {
			go func() {
				ctx, cancel := context.WithDeadline(ctx, time.Now().Add(30*time.Second))
				defer cancel()
				_, _ = h.handleWorkspaceSymbol(ctx, conn, req, lsp.WorkspaceSymbolParams{
					Query: "",
					Limit: 100,
				})
			}()
		}

		return lsp.InitializeResult{
			Capabilities: lsp.ServerCapabilities{
				TextDocumentSync:             lsp.TDSKFull,
				DefinitionProvider:           true,
				DocumentFormattingProvider:   true,
				DocumentSymbolProvider:       true,
				HoverProvider:                true,
				ReferencesProvider:           true,
				WorkspaceSymbolProvider:      true,
				XWorkspaceReferencesProvider: true,
				XDefinitionProvider:          true,
				SignatureHelpProvider:        &lsp.SignatureHelpOptions{TriggerCharacters: []string{"(", ","}},
			},
		}, nil

	case "shutdown":
		h.ShutDown()
		return nil, nil

	case "exit":
		if c, ok := conn.(*jsonrpc2.Conn); ok {
			c.Close()
		}
		return nil, nil

	case "textDocument/hover":
		if req.Params == nil {
			return nil, &jsonrpc2.Error{Code: jsonrpc2.CodeInvalidParams}
		}
		var params lsp.TextDocumentPositionParams
		if err := json.Unmarshal(*req.Params, &params); err != nil {
			return nil, err
		}
		return h.handleHover(ctx, conn, req, params)

	case "textDocument/definition":
		if req.Params == nil {
			return nil, &jsonrpc2.Error{Code: jsonrpc2.CodeInvalidParams}
		}
		var params lsp.TextDocumentPositionParams
		if err := json.Unmarshal(*req.Params, &params); err != nil {
			return nil, err
		}
		return h.handleDefinition(ctx, conn, req, params)

	case "textDocument/xdefinition":
		if req.Params == nil {
			return nil, &jsonrpc2.Error{Code: jsonrpc2.CodeInvalidParams}
		}
		var params lsp.TextDocumentPositionParams
		if err := json.Unmarshal(*req.Params, &params); err != nil {
			return nil, err
		}
		return h.handleXDefinition(ctx, conn, req, params)

	case "textDocument/references":
		if req.Params == nil {
			return nil, &jsonrpc2.Error{Code: jsonrpc2.CodeInvalidParams}
		}
		var params lsp.ReferenceParams
		if err := json.Unmarshal(*req.Params, &params); err != nil {
			return nil, err
		}
		return h.handleTextDocumentReferences(ctx, conn, req, params)

	case "textDocument/documentSymbol":
		if req.Params == nil {
			return nil, &jsonrpc2.Error{Code: jsonrpc2.CodeInvalidParams}
		}
		var params lsp.DocumentSymbolParams
		if err := json.Unmarshal(*req.Params, &params); err != nil {
			return nil, err
		}
		return h.handleTextDocumentSymbol(ctx, conn, req, params)

	case "textDocument/signatureHelp":
		if req.Params == nil {
			return nil, &jsonrpc2.Error{Code: jsonrpc2.CodeInvalidParams}
		}
		var params lsp.TextDocumentPositionParams
		if err := json.Unmarshal(*req.Params, &params); err != nil {
			return nil, err
		}
		return h.handleTextDocumentSignatureHelp(ctx, conn, req, params)

	case "textDocument/formatting":
		if req.Params == nil {
			return nil, &jsonrpc2.Error{Code: jsonrpc2.CodeInvalidParams}
		}
		var params lsp.DocumentFormattingParams
		if err := json.Unmarshal(*req.Params, &params); err != nil {
			return nil, err
		}
		return h.handleTextDocumentFormatting(ctx, conn, req, params)

	case "workspace/symbol":
		if req.Params == nil {
			return nil, &jsonrpc2.Error{Code: jsonrpc2.CodeInvalidParams}
		}
		var params lsp.WorkspaceSymbolParams
		if err := json.Unmarshal(*req.Params, &params); err != nil {
			return nil, err
		}
		return h.handleWorkspaceSymbol(ctx, conn, req, params)

	case "workspace/xreferences":
		if req.Params == nil {
			return nil, &jsonrpc2.Error{Code: jsonrpc2.CodeInvalidParams}
		}
		var params lspext.WorkspaceReferencesParams
		if err := json.Unmarshal(*req.Params, &params); err != nil {
			return nil, err
		}
		return h.handleWorkspaceReferences(ctx, conn, req, params)

	default:
		if IsFileSystemRequest(req.Method) {
			err := h.HandleFileSystemRequest(ctx, req)
			h.resetCaches(true) // a file changed, so we must re-typecheck and re-enumerate symbols
			return nil, err
		}

		return nil, &jsonrpc2.Error{Code: jsonrpc2.CodeMethodNotFound, Message: fmt.Sprintf("method not supported: %s", req.Method)}
	}
}<|MERGE_RESOLUTION|>--- conflicted
+++ resolved
@@ -151,16 +151,11 @@
 			return nil, err
 		}
 
-<<<<<<< HEAD
 		// Assume it's a file path if no the URI has no scheme.
+		// HACK: RootPath is not a URI, but historically we treated it
+		// as such. Convert it to a file URI
 		if filepath.IsAbs(params.RootPath) {
 			params.RootPath = pathToURI(params.RootPath)
-=======
-		// HACK: RootPath is not a URI, but historically we treated it
-		// as such. Convert it to a file URI
-		if !strings.HasPrefix(params.RootPath, "file://") {
-			params.RootPath = "file://" + params.RootPath
->>>>>>> a4cbbc2e
 		}
 
 		if err := h.reset(&params); err != nil {
